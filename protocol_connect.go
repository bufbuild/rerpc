// Copyright 2021-2023 The Connect Authors
//
// Licensed under the Apache License, Version 2.0 (the "License");
// you may not use this file except in compliance with the License.
// You may obtain a copy of the License at
//
//      http://www.apache.org/licenses/LICENSE-2.0
//
// Unless required by applicable law or agreed to in writing, software
// distributed under the License is distributed on an "AS IS" BASIS,
// WITHOUT WARRANTIES OR CONDITIONS OF ANY KIND, either express or implied.
// See the License for the specific language governing permissions and
// limitations under the License.

package connect

import (
	"bytes"
	"context"
	"encoding/base64"
	"encoding/json"
	"errors"
	"fmt"
	"io"
	"math"
	"net/http"
	"net/url"
	"runtime"
	"strconv"
	"strings"
	"time"

	"google.golang.org/protobuf/types/known/anypb"
)

const (
	connectUnaryHeaderCompression           = "Content-Encoding"
	connectUnaryHeaderAcceptCompression     = "Accept-Encoding"
	connectUnaryTrailerPrefix               = "Trailer-"
	connectStreamingHeaderCompression       = "Connect-Content-Encoding"
	connectStreamingHeaderAcceptCompression = "Connect-Accept-Encoding"
	connectHeaderTimeout                    = "Connect-Timeout-Ms"
	connectHeaderProtocolVersion            = "Connect-Protocol-Version"
	connectProtocolVersion                  = "1"
	headerVary                              = "Vary"

	connectFlagEnvelopeEndStream = 0b00000010

	connectUnaryContentTypePrefix     = "application/"
	connectUnaryContentTypeJSON       = connectUnaryContentTypePrefix + "json"
	connectStreamingContentTypePrefix = "application/connect+"

	connectUnaryEncodingQueryParameter    = "encoding"
	connectUnaryMessageQueryParameter     = "message"
	connectUnaryBase64QueryParameter      = "base64"
	connectUnaryCompressionQueryParameter = "compression"
	connectUnaryConnectQueryParameter     = "connect"
	connectUnaryConnectQueryValue         = "v" + connectProtocolVersion
)

// defaultConnectUserAgent returns a User-Agent string similar to those used in gRPC.
var defaultConnectUserAgent = fmt.Sprintf("connect-go/%s (%s)", Version, runtime.Version())

type protocolConnect struct{}

// NewHandler implements protocol, so it must return an interface.
func (*protocolConnect) NewHandler(params *protocolHandlerParams) protocolHandler {
	methods := make(map[string]struct{})
	methods[http.MethodPost] = struct{}{}

	if params.Spec.StreamType == StreamTypeUnary && params.IdempotencyLevel == IdempotencyNoSideEffects {
		methods[http.MethodGet] = struct{}{}
	}

	contentTypes := make(map[string]struct{})
	for _, name := range params.Codecs.Names() {
		if params.Spec.StreamType == StreamTypeUnary {
			contentTypes[canonicalizeContentType(connectUnaryContentTypePrefix+name)] = struct{}{}
			continue
		}
		contentTypes[canonicalizeContentType(connectStreamingContentTypePrefix+name)] = struct{}{}
	}

	return &connectHandler{
		protocolHandlerParams: *params,
		methods:               methods,
		accept:                contentTypes,
	}
}

// NewClient implements protocol, so it must return an interface.
func (*protocolConnect) NewClient(params *protocolClientParams) (protocolClient, error) {
	return &connectClient{
		protocolClientParams: *params,
		peer:                 newPeerFromURL(params.URL, ProtocolConnect),
	}, nil
}

type connectHandler struct {
	protocolHandlerParams

	methods map[string]struct{}
	accept  map[string]struct{}
}

func (h *connectHandler) Methods() map[string]struct{} {
	return h.methods
}

func (h *connectHandler) ContentTypes() map[string]struct{} {
	return h.accept
}

func (*connectHandler) SetTimeout(request *http.Request) (context.Context, context.CancelFunc, error) {
	timeout := getHeaderCanonical(request.Header, connectHeaderTimeout)
	if timeout == "" {
		return request.Context(), nil, nil
	}
	if len(timeout) > 10 {
		return nil, nil, errorf(CodeInvalidArgument, "parse timeout: %q has >10 digits", timeout)
	}
	millis, err := strconv.ParseInt(timeout, 10 /* base */, 64 /* bitsize */)
	if err != nil {
		return nil, nil, errorf(CodeInvalidArgument, "parse timeout: %w", err)
	}
	ctx, cancel := context.WithTimeout(
		request.Context(),
		time.Duration(millis)*time.Millisecond,
	)
	return ctx, cancel, nil
}

func (h *connectHandler) CanHandlePayload(request *http.Request, contentType string) bool {
	if request.Method == http.MethodGet {
		query := request.URL.Query()
		codecName := query.Get(connectUnaryEncodingQueryParameter)
		contentType = connectContentTypeFromCodecName(
			h.Spec.StreamType,
			codecName,
		)
	}
	_, ok := h.accept[contentType]
	return ok
}

func (h *connectHandler) NewConn(
	responseWriter http.ResponseWriter,
	request *http.Request,
) (handlerConnCloser, bool) {
	query := request.URL.Query()
	// We need to parse metadata before entering the interceptor stack; we'll
	// send the error to the client later on.
	var contentEncoding, acceptEncoding string
	if h.Spec.StreamType == StreamTypeUnary {
		if request.Method == http.MethodGet {
			contentEncoding = query.Get(connectUnaryCompressionQueryParameter)
		} else {
			contentEncoding = getHeaderCanonical(request.Header, connectUnaryHeaderCompression)
		}
		acceptEncoding = getHeaderCanonical(request.Header, connectUnaryHeaderAcceptCompression)
	} else {
		contentEncoding = getHeaderCanonical(request.Header, connectStreamingHeaderCompression)
		acceptEncoding = getHeaderCanonical(request.Header, connectStreamingHeaderAcceptCompression)
	}
	requestCompression, responseCompression, failed := negotiateCompression(
		h.CompressionPools,
		contentEncoding,
		acceptEncoding,
	)
	if failed == nil {
		failed = checkServerStreamsCanFlush(h.Spec, responseWriter)
	}
	if failed == nil && request.Method == http.MethodGet {
		version := query.Get(connectUnaryConnectQueryParameter)
		if version == "" && h.RequireConnectProtocolHeader {
			failed = errorf(CodeInvalidArgument, "missing required query parameter: set %s to %q", connectUnaryConnectQueryParameter, connectUnaryConnectQueryValue)
		} else if version != "" && version != connectUnaryConnectQueryValue {
			failed = errorf(CodeInvalidArgument, "%s must be %q: got %q", connectUnaryConnectQueryParameter, connectUnaryConnectQueryValue, version)
		}
	}
	if failed == nil && request.Method == http.MethodPost {
		version := getHeaderCanonical(request.Header, connectHeaderProtocolVersion)
		if version == "" && h.RequireConnectProtocolHeader {
			failed = errorf(CodeInvalidArgument, "missing required header: set %s to %q", connectHeaderProtocolVersion, connectProtocolVersion)
		} else if version != "" && version != connectProtocolVersion {
			failed = errorf(CodeInvalidArgument, "%s must be %q: got %q", connectHeaderProtocolVersion, connectProtocolVersion, version)
		}
	}

	var requestBody io.ReadCloser
	var contentType, codecName string
	if request.Method == http.MethodGet {
		if failed == nil && !query.Has(connectUnaryEncodingQueryParameter) {
			failed = errorf(CodeInvalidArgument, "missing %s parameter", connectUnaryEncodingQueryParameter)
		} else if failed == nil && !query.Has(connectUnaryMessageQueryParameter) {
			failed = errorf(CodeInvalidArgument, "missing %s parameter", connectUnaryMessageQueryParameter)
		}
		msg := query.Get(connectUnaryMessageQueryParameter)
		msgReader := queryValueReader(msg, query.Get(connectUnaryBase64QueryParameter) == "1")
		requestBody = io.NopCloser(msgReader)
		codecName = query.Get(connectUnaryEncodingQueryParameter)
		contentType = connectContentTypeFromCodecName(
			h.Spec.StreamType,
			codecName,
		)
	} else {
		requestBody = request.Body
		contentType = getHeaderCanonical(request.Header, headerContentType)
		codecName = connectCodecFromContentType(
			h.Spec.StreamType,
			contentType,
		)
	}

	codec := h.Codecs.Get(codecName)
	// The codec can be nil in the GET request case; that's okay: when failed
	// is non-nil, codec is never used.
	if failed == nil && codec == nil {
		failed = errorf(CodeInvalidArgument, "invalid message encoding: %q", codecName)
	}

	// Write any remaining headers here:
	// (1) any writes to the stream will implicitly send the headers, so we
	// should get all of gRPC's required response headers ready.
	// (2) interceptors should be able to see these headers.
	//
	// Since we know that these header keys are already in canonical form, we can
	// skip the normalization in Header.Set.
	header := responseWriter.Header()
	header[headerContentType] = []string{contentType}
	acceptCompressionHeader := connectUnaryHeaderAcceptCompression
	if h.Spec.StreamType != StreamTypeUnary {
		acceptCompressionHeader = connectStreamingHeaderAcceptCompression
		// We only write the request encoding header here for streaming calls,
		// since the streaming envelope lets us choose whether to compress each
		// message individually. For unary, we won't know whether we're compressing
		// the request until we see how large the payload is.
		if responseCompression != compressionIdentity {
			header[connectStreamingHeaderCompression] = []string{responseCompression}
		}
	}
	header[acceptCompressionHeader] = []string{h.CompressionPools.CommaSeparatedNames()}

	var conn handlerConnCloser
	peer := Peer{
		Addr:     request.RemoteAddr,
		Protocol: ProtocolConnect,
		Query:    query,
	}
	if h.Spec.StreamType == StreamTypeUnary {
		conn = &connectUnaryHandlerConn{
			spec:           h.Spec,
			peer:           peer,
			request:        request,
			responseWriter: responseWriter,
			marshaler: connectUnaryMarshaler{
				sender:           writeSender{writer: responseWriter},
				codec:            codec,
				compressMinBytes: h.CompressMinBytes,
				compressionName:  responseCompression,
				compressionPool:  h.CompressionPools.Get(responseCompression),
				bufferPool:       h.BufferPool,
				header:           responseWriter.Header(),
				sendMaxBytes:     h.SendMaxBytes,
			},
			unmarshaler: connectUnaryUnmarshaler{
				reader:          requestBody,
				codec:           codec,
				compressionPool: h.CompressionPools.Get(requestCompression),
				bufferPool:      h.BufferPool,
				readMaxBytes:    h.ReadMaxBytes,
			},
			responseTrailer: make(http.Header),
		}
	} else {
		conn = &connectStreamingHandlerConn{
			spec:           h.Spec,
			peer:           peer,
			request:        request,
			responseWriter: responseWriter,
			marshaler: connectStreamingMarshaler{
				envelopeWriter: envelopeWriter{
					sender:           writeSender{responseWriter},
					codec:            codec,
					compressMinBytes: h.CompressMinBytes,
					compressionPool:  h.CompressionPools.Get(responseCompression),
					bufferPool:       h.BufferPool,
					sendMaxBytes:     h.SendMaxBytes,
				},
			},
			unmarshaler: connectStreamingUnmarshaler{
				envelopeReader: envelopeReader{
					reader:          requestBody,
					codec:           codec,
					compressionPool: h.CompressionPools.Get(requestCompression),
					bufferPool:      h.BufferPool,
					readMaxBytes:    h.ReadMaxBytes,
				},
			},
			responseTrailer: make(http.Header),
		}
	}
	conn = wrapHandlerConnWithCodedErrors(conn)

	if failed != nil {
		// Negotiation failed, so we can't establish a stream.
		_ = conn.Close(failed)
		return nil, false
	}
	return conn, true
}

type connectClient struct {
	protocolClientParams

	peer Peer
}

func (c *connectClient) Peer() Peer {
	return c.peer
}

func (c *connectClient) WriteRequestHeader(streamType StreamType, header http.Header) {
	// We know these header keys are in canonical form, so we can bypass all the
	// checks in Header.Set.
	if getHeaderCanonical(header, headerUserAgent) == "" {
		header[headerUserAgent] = []string{defaultConnectUserAgent}
	}
	header[connectHeaderProtocolVersion] = []string{connectProtocolVersion}
	header[headerContentType] = []string{
		connectContentTypeFromCodecName(streamType, c.Codec.Name()),
	}
	acceptCompressionHeader := connectUnaryHeaderAcceptCompression
	if streamType != StreamTypeUnary {
		// If we don't set Accept-Encoding, by default http.Client will ask the
		// server to compress the whole stream. Since we're already compressing
		// each message, this is a waste.
		header[connectUnaryHeaderAcceptCompression] = []string{compressionIdentity}
		acceptCompressionHeader = connectStreamingHeaderAcceptCompression
		// We only write the request encoding header here for streaming calls,
		// since the streaming envelope lets us choose whether to compress each
		// message individually. For unary, we won't know whether we're compressing
		// the request until we see how large the payload is.
		if c.CompressionName != "" && c.CompressionName != compressionIdentity {
			header[connectStreamingHeaderCompression] = []string{c.CompressionName}
		}
	}
	if acceptCompression := c.CompressionPools.CommaSeparatedNames(); acceptCompression != "" {
		header[acceptCompressionHeader] = []string{acceptCompression}
	}
}

func (c *connectClient) NewConn(
	ctx context.Context,
	spec Spec,
	header http.Header,
) streamingClientConn {
	if deadline, ok := ctx.Deadline(); ok {
		millis := int64(time.Until(deadline) / time.Millisecond)
		if millis > 0 {
			encoded := strconv.FormatInt(millis, 10 /* base */)
			if len(encoded) <= 10 {
				header[connectHeaderTimeout] = []string{encoded}
			} // else effectively unbounded
		}
	}
	duplexCall := newDuplexHTTPCall(ctx, c.HTTPClient, c.URL, spec, header)
	var conn streamingClientConn
	if spec.StreamType == StreamTypeUnary {
		unaryConn := &connectUnaryClientConn{
			spec:             spec,
			peer:             c.Peer(),
			duplexCall:       duplexCall,
			compressionPools: c.CompressionPools,
			bufferPool:       c.BufferPool,
			marshaler: connectUnaryRequestMarshaler{
				connectUnaryMarshaler: connectUnaryMarshaler{
					sender:           duplexCall,
					codec:            c.Codec,
					compressMinBytes: c.CompressMinBytes,
					compressionName:  c.CompressionName,
					compressionPool:  c.CompressionPools.Get(c.CompressionName),
					bufferPool:       c.BufferPool,
					header:           duplexCall.Header(),
					sendMaxBytes:     c.SendMaxBytes,
				},
			},
			unmarshaler: connectUnaryUnmarshaler{
				reader:       duplexCall,
				codec:        c.Codec,
				bufferPool:   c.BufferPool,
				readMaxBytes: c.ReadMaxBytes,
			},
			responseHeader:  make(http.Header),
			responseTrailer: make(http.Header),
		}
		if spec.IdempotencyLevel == IdempotencyNoSideEffects {
			unaryConn.marshaler.enableGet = c.EnableGet
			unaryConn.marshaler.getURLMaxBytes = c.GetURLMaxBytes
			unaryConn.marshaler.getUseFallback = c.GetUseFallback
			unaryConn.marshaler.duplexCall = duplexCall
			if stableCodec, ok := c.Codec.(stableCodec); ok {
				unaryConn.marshaler.stableCodec = stableCodec
			}
		}
		conn = unaryConn
		duplexCall.SetValidateResponse(unaryConn.validateResponse)
	} else {
		streamingConn := &connectStreamingClientConn{
			spec:             spec,
			peer:             c.Peer(),
			duplexCall:       duplexCall,
			compressionPools: c.CompressionPools,
			bufferPool:       c.BufferPool,
			codec:            c.Codec,
			marshaler: connectStreamingMarshaler{
				envelopeWriter: envelopeWriter{
					sender:           duplexCall,
					codec:            c.Codec,
					compressMinBytes: c.CompressMinBytes,
					compressionPool:  c.CompressionPools.Get(c.CompressionName),
					bufferPool:       c.BufferPool,
					sendMaxBytes:     c.SendMaxBytes,
				},
			},
			unmarshaler: connectStreamingUnmarshaler{
				envelopeReader: envelopeReader{
					reader:       duplexCall,
					codec:        c.Codec,
					bufferPool:   c.BufferPool,
					readMaxBytes: c.ReadMaxBytes,
				},
			},
			responseHeader:  make(http.Header),
			responseTrailer: make(http.Header),
		}
		conn = streamingConn
		duplexCall.SetValidateResponse(streamingConn.validateResponse)
	}
	return wrapClientConnWithCodedErrors(conn)
}

type connectUnaryClientConn struct {
	spec             Spec
	peer             Peer
	duplexCall       *duplexHTTPCall
	compressionPools readOnlyCompressionPools
	bufferPool       *bufferPool
	marshaler        connectUnaryRequestMarshaler
	unmarshaler      connectUnaryUnmarshaler
	responseHeader   http.Header
	responseTrailer  http.Header
}

func (cc *connectUnaryClientConn) Spec() Spec {
	return cc.spec
}

func (cc *connectUnaryClientConn) Peer() Peer {
	return cc.peer
}

func (cc *connectUnaryClientConn) Send(msg any) error {
	if err := cc.marshaler.Marshal(msg); err != nil {
		return err
	}
	return nil // must be a literal nil: nil *Error is a non-nil error
}

func (cc *connectUnaryClientConn) RequestHeader() http.Header {
	return cc.duplexCall.Header()
}

func (cc *connectUnaryClientConn) CloseRequest() error {
	return cc.duplexCall.CloseWrite()
}

func (cc *connectUnaryClientConn) Receive(msg any) error {
	if err := cc.duplexCall.BlockUntilResponseReady(); err != nil {
		return err
	}
	if err := cc.unmarshaler.Unmarshal(msg); err != nil {
		return err
	}
	return nil // must be a literal nil: nil *Error is a non-nil error
}

func (cc *connectUnaryClientConn) ResponseHeader() http.Header {
	_ = cc.duplexCall.BlockUntilResponseReady()
	return cc.responseHeader
}

func (cc *connectUnaryClientConn) ResponseTrailer() http.Header {
	_ = cc.duplexCall.BlockUntilResponseReady()
	return cc.responseTrailer
}

func (cc *connectUnaryClientConn) CloseResponse() error {
	return cc.duplexCall.CloseRead()
}

func (cc *connectUnaryClientConn) onRequestSend(fn func(*http.Request)) {
	cc.duplexCall.onRequestSend = fn
}

func (cc *connectUnaryClientConn) validateResponse(response *http.Response) *Error {
	for k, v := range response.Header {
		if !strings.HasPrefix(k, connectUnaryTrailerPrefix) {
			cc.responseHeader[k] = v
			continue
		}
		cc.responseTrailer[strings.TrimPrefix(k, connectUnaryTrailerPrefix)] = v
	}
	compression := getHeaderCanonical(response.Header, connectUnaryHeaderCompression)
	if compression != "" &&
		compression != compressionIdentity &&
		!cc.compressionPools.Contains(compression) {
		return errorf(
			CodeInternal,
			"unknown encoding %q: accepted encodings are %v",
			compression,
			cc.compressionPools.CommaSeparatedNames(),
		)
	}
	if response.StatusCode == http.StatusNotModified && cc.Spec().IdempotencyLevel == IdempotencyNoSideEffects {
		serverErr := NewWireError(CodeUnknown, errNotModifiedClient)
		// RFC 9110 doesn't allow trailers on 304s, so we only need to include headers.
		serverErr.meta = cc.responseHeader.Clone()
		return serverErr
	} else if response.StatusCode != http.StatusOK {
		unmarshaler := connectUnaryUnmarshaler{
			reader:          response.Body,
			compressionPool: cc.compressionPools.Get(compression),
			bufferPool:      cc.bufferPool,
		}
		var wireErr connectWireError
		if err := unmarshaler.UnmarshalFunc(&wireErr, json.Unmarshal); err != nil {
			return NewError(
				connectHTTPToCode(response.StatusCode),
				errors.New(response.Status),
			)
		}
		serverErr := wireErr.asError()
		if serverErr == nil {
			return nil
		}
		serverErr.meta = cc.responseHeader.Clone()
		mergeHeaders(serverErr.meta, cc.responseTrailer)
		return serverErr
	}
	cc.unmarshaler.compressionPool = cc.compressionPools.Get(compression)
	return nil
}

type connectStreamingClientConn struct {
	spec             Spec
	peer             Peer
	duplexCall       *duplexHTTPCall
	compressionPools readOnlyCompressionPools
	bufferPool       *bufferPool
	codec            Codec
	marshaler        connectStreamingMarshaler
	unmarshaler      connectStreamingUnmarshaler
	responseHeader   http.Header
	responseTrailer  http.Header
}

func (cc *connectStreamingClientConn) Spec() Spec {
	return cc.spec
}

func (cc *connectStreamingClientConn) Peer() Peer {
	return cc.peer
}

func (cc *connectStreamingClientConn) Send(msg any) error {
	if err := cc.marshaler.Marshal(msg); err != nil {
		return err
	}
	return nil // must be a literal nil: nil *Error is a non-nil error
}

func (cc *connectStreamingClientConn) RequestHeader() http.Header {
	return cc.duplexCall.Header()
}

func (cc *connectStreamingClientConn) CloseRequest() error {
	return cc.duplexCall.CloseWrite()
}

func (cc *connectStreamingClientConn) Receive(msg any) error {
	if err := cc.duplexCall.BlockUntilResponseReady(); err != nil {
		return err
	}
	err := cc.unmarshaler.Unmarshal(msg)
	if err == nil {
		return nil
	}
	// See if the server sent an explicit error in the end-of-stream message.
	mergeHeaders(cc.responseTrailer, cc.unmarshaler.Trailer())
	if serverErr := cc.unmarshaler.EndStreamError(); serverErr != nil {
		// This is expected from a protocol perspective, but receiving an
		// end-of-stream message means that we're _not_ getting a regular message.
		// For users to realize that the stream has ended, Receive must return an
		// error.
		serverErr.meta = cc.responseHeader.Clone()
		mergeHeaders(serverErr.meta, cc.responseTrailer)
		_ = cc.duplexCall.CloseWrite()
		return serverErr
	}
	// If the error is EOF but not from a last message, we want to return
	// io.ErrUnexpectedEOF instead.
	if errors.Is(err, io.EOF) && !errors.Is(err, errSpecialEnvelope) {
		err = errorf(CodeInternal, "protocol error: %w", io.ErrUnexpectedEOF)
	}
	// There's no error in the trailers, so this was probably an error
	// converting the bytes to a message, an error reading from the network, or
	// just an EOF. We're going to return it to the user, but we also want to
	// close the writer so Send errors out.
	_ = cc.duplexCall.CloseWrite()
	return err
}

func (cc *connectStreamingClientConn) ResponseHeader() http.Header {
	_ = cc.duplexCall.BlockUntilResponseReady()
	return cc.responseHeader
}

func (cc *connectStreamingClientConn) ResponseTrailer() http.Header {
	_ = cc.duplexCall.BlockUntilResponseReady()
	return cc.responseTrailer
}

func (cc *connectStreamingClientConn) CloseResponse() error {
	return cc.duplexCall.CloseRead()
}

func (cc *connectStreamingClientConn) onRequestSend(fn func(*http.Request)) {
	cc.duplexCall.onRequestSend = fn
}

func (cc *connectStreamingClientConn) validateResponse(response *http.Response) *Error {
	if response.StatusCode != http.StatusOK {
		return errorf(connectHTTPToCode(response.StatusCode), "HTTP status %v", response.Status)
	}
	compression := getHeaderCanonical(response.Header, connectStreamingHeaderCompression)
	if compression != "" &&
		compression != compressionIdentity &&
		!cc.compressionPools.Contains(compression) {
		return errorf(
			CodeInternal,
			"unknown encoding %q: accepted encodings are %v",
			compression,
			cc.compressionPools.CommaSeparatedNames(),
		)
	}
	cc.unmarshaler.compressionPool = cc.compressionPools.Get(compression)
	mergeHeaders(cc.responseHeader, response.Header)
	return nil
}

type connectUnaryHandlerConn struct {
	spec            Spec
	peer            Peer
	request         *http.Request
	responseWriter  http.ResponseWriter
	marshaler       connectUnaryMarshaler
	unmarshaler     connectUnaryUnmarshaler
	responseTrailer http.Header
	wroteBody       bool
}

func (hc *connectUnaryHandlerConn) Spec() Spec {
	return hc.spec
}

func (hc *connectUnaryHandlerConn) Peer() Peer {
	return hc.peer
}

func (hc *connectUnaryHandlerConn) Receive(msg any) error {
	if err := hc.unmarshaler.Unmarshal(msg); err != nil {
		return err
	}
	return nil // must be a literal nil: nil *Error is a non-nil error
}

func (hc *connectUnaryHandlerConn) RequestHeader() http.Header {
	return hc.request.Header
}

func (hc *connectUnaryHandlerConn) Send(msg any) error {
	hc.wroteBody = true
	hc.writeResponseHeader(nil /* error */)
	if err := hc.marshaler.Marshal(msg); err != nil {
		return err
	}
	return nil // must be a literal nil: nil *Error is a non-nil error
}

func (hc *connectUnaryHandlerConn) ResponseHeader() http.Header {
	return hc.responseWriter.Header()
}

func (hc *connectUnaryHandlerConn) ResponseTrailer() http.Header {
	return hc.responseTrailer
}

func (hc *connectUnaryHandlerConn) Close(err error) error {
	if !hc.wroteBody {
		hc.writeResponseHeader(err)
		// If the handler received a GET request and the resource hasn't changed,
		// return a 304.
		if len(hc.peer.Query) > 0 && IsNotModifiedError(err) {
			hc.responseWriter.WriteHeader(http.StatusNotModified)
			return hc.request.Body.Close()
		}
	}
	if err == nil {
		return hc.request.Body.Close()
	}
	// In unary Connect, errors always use application/json.
	setHeaderCanonical(hc.responseWriter.Header(), headerContentType, connectUnaryContentTypeJSON)
	hc.responseWriter.WriteHeader(connectCodeToHTTP(CodeOf(err)))
	data, marshalErr := json.Marshal(newConnectWireError(err))
	if marshalErr != nil {
		_ = hc.request.Body.Close()
		return errorf(CodeInternal, "marshal error: %w", err)
	}
	if _, writeErr := hc.responseWriter.Write(data); writeErr != nil {
		_ = hc.request.Body.Close()
		return writeErr
	}
	return hc.request.Body.Close()
}

func (hc *connectUnaryHandlerConn) getHTTPMethod() string {
	return hc.request.Method
}

func (hc *connectUnaryHandlerConn) writeResponseHeader(err error) {
	header := hc.responseWriter.Header()
	if hc.request.Method == http.MethodGet {
		// The response content varies depending on the compression that the client
		// requested (if any). GETs are potentially cacheable, so we should ensure
		// that the Vary header includes at least Accept-Encoding (and not overwrite any values already set).
		header[headerVary] = append(header[headerVary], connectUnaryHeaderAcceptCompression)
	}
	if err != nil {
		if connectErr, ok := asError(err); ok {
			mergeHeaders(header, connectErr.meta)
		}
	}
	for k, v := range hc.responseTrailer {
		header[connectUnaryTrailerPrefix+k] = v
	}
}

type connectStreamingHandlerConn struct {
	spec            Spec
	peer            Peer
	request         *http.Request
	responseWriter  http.ResponseWriter
	marshaler       connectStreamingMarshaler
	unmarshaler     connectStreamingUnmarshaler
	responseTrailer http.Header
}

func (hc *connectStreamingHandlerConn) Spec() Spec {
	return hc.spec
}

func (hc *connectStreamingHandlerConn) Peer() Peer {
	return hc.peer
}

func (hc *connectStreamingHandlerConn) Receive(msg any) error {
	if err := hc.unmarshaler.Unmarshal(msg); err != nil {
		// Clients may not send end-of-stream metadata, so we don't need to handle
		// errSpecialEnvelope.
		return err
	}
	return nil // must be a literal nil: nil *Error is a non-nil error
}

func (hc *connectStreamingHandlerConn) RequestHeader() http.Header {
	return hc.request.Header
}

func (hc *connectStreamingHandlerConn) Send(msg any) error {
	defer flushResponseWriter(hc.responseWriter)
	if err := hc.marshaler.Marshal(msg); err != nil {
		return err
	}
	return nil // must be a literal nil: nil *Error is a non-nil error
}

func (hc *connectStreamingHandlerConn) ResponseHeader() http.Header {
	return hc.responseWriter.Header()
}

func (hc *connectStreamingHandlerConn) ResponseTrailer() http.Header {
	return hc.responseTrailer
}

func (hc *connectStreamingHandlerConn) Close(err error) error {
	defer flushResponseWriter(hc.responseWriter)
	if err := hc.marshaler.MarshalEndStream(err, hc.responseTrailer); err != nil {
		_ = hc.request.Body.Close()
		return err
	}
	// We don't want to copy unread portions of the body to /dev/null here: if
	// the client hasn't closed the request body, we'll block until the server
	// timeout kicks in. This could happen because the client is malicious, but
	// a well-intentioned client may just not expect the server to be returning
	// an error for a streaming RPC. Better to accept that we can't always reuse
	// TCP connections.
	if err := hc.request.Body.Close(); err != nil {
		if connectErr, ok := asError(err); ok {
			return connectErr
		}
		return NewError(CodeUnknown, err)
	}
	return nil // must be a literal nil: nil *Error is a non-nil error
}

type connectStreamingMarshaler struct {
	envelopeWriter
}

func (m *connectStreamingMarshaler) MarshalEndStream(err error, trailer http.Header) *Error {
	end := &connectEndStreamMessage{Trailer: trailer}
	if err != nil {
		end.Error = newConnectWireError(err)
		if connectErr, ok := asError(err); ok {
			mergeHeaders(end.Trailer, connectErr.meta)
		}
	}
	data, marshalErr := json.Marshal(end)
	if marshalErr != nil {
		return errorf(CodeInternal, "marshal end stream: %w", marshalErr)
	}
	raw := bytes.NewBuffer(data)
	defer m.envelopeWriter.bufferPool.Put(raw)
	return m.Write(&envelope{
		Data:  raw,
		Flags: connectFlagEnvelopeEndStream,
	})
}

type connectStreamingUnmarshaler struct {
	envelopeReader

	endStreamErr *Error
	trailer      http.Header
}

func (u *connectStreamingUnmarshaler) Unmarshal(message any) *Error {
	err := u.envelopeReader.Unmarshal(message)
	if err == nil {
		return nil
	}
	if !errors.Is(err, errSpecialEnvelope) {
		return err
	}
	env := u.envelopeReader.last
	if !env.IsSet(connectFlagEnvelopeEndStream) {
		return errorf(CodeInternal, "protocol error: invalid envelope flags %d", env.Flags)
	}
	var end connectEndStreamMessage
	if err := json.Unmarshal(env.Data.Bytes(), &end); err != nil {
		return errorf(CodeInternal, "unmarshal end stream message: %w", err)
	}
	for name, value := range end.Trailer {
		canonical := http.CanonicalHeaderKey(name)
		if name != canonical {
			delHeaderCanonical(end.Trailer, name)
			end.Trailer[canonical] = append(end.Trailer[canonical], value...)
		}
	}
	u.trailer = end.Trailer
	u.endStreamErr = end.Error.asError()
	return errSpecialEnvelope
}

func (u *connectStreamingUnmarshaler) Trailer() http.Header {
	return u.trailer
}

func (u *connectStreamingUnmarshaler) EndStreamError() *Error {
	return u.endStreamErr
}

type connectUnaryMarshaler struct {
	sender           messageSender
	codec            Codec
	compressMinBytes int
	compressionName  string
	compressionPool  *compressionPool
	bufferPool       *bufferPool
	header           http.Header
	sendMaxBytes     int
}

func (m *connectUnaryMarshaler) Marshal(message any) *Error {
	if message == nil {
		return m.write(nil)
	}
	var data []byte
	var err error
	if appender, ok := m.codec.(marshalAppender); ok {
		data, err = appender.MarshalAppend(m.bufferPool.Get().Bytes(), message)
	} else {
		// Can't avoid allocating the slice, but we'll reuse it.
		data, err = m.codec.Marshal(message)
	}
	if err != nil {
		return errorf(CodeInternal, "marshal message: %w", err)
	}
	uncompressed := bytes.NewBuffer(data)
	defer m.bufferPool.Put(uncompressed)
	if len(data) < m.compressMinBytes || m.compressionPool == nil {
		if m.sendMaxBytes > 0 && len(data) > m.sendMaxBytes {
			return NewError(CodeResourceExhausted, fmt.Errorf("message size %d exceeds sendMaxBytes %d", len(data), m.sendMaxBytes))
		}
		return m.write(data)
	}
	compressed := m.bufferPool.Get()
	defer m.bufferPool.Put(compressed)
	if err := m.compressionPool.Compress(compressed, uncompressed); err != nil {
		return err
	}
	if m.sendMaxBytes > 0 && compressed.Len() > m.sendMaxBytes {
		return NewError(CodeResourceExhausted, fmt.Errorf("compressed message size %d exceeds sendMaxBytes %d", compressed.Len(), m.sendMaxBytes))
	}
	setHeaderCanonical(m.header, connectUnaryHeaderCompression, m.compressionName)
	return m.write(compressed.Bytes())
}

func (m *connectUnaryMarshaler) write(data []byte) *Error {
<<<<<<< HEAD
	if _, err := m.writer.Write(data); err != nil {
		err = wrapIfContextError(err)
=======
	payload := bytes.NewReader(data)
	if _, err := m.sender.Send(payload); err != nil {
>>>>>>> cb846901
		if connectErr, ok := asError(err); ok {
			return connectErr
		}
		return errorf(CodeUnknown, "write message: %w", err)
	}
	return nil
}

type connectUnaryRequestMarshaler struct {
	connectUnaryMarshaler

	enableGet      bool
	getURLMaxBytes int
	getUseFallback bool
	stableCodec    stableCodec
	duplexCall     *duplexHTTPCall
}

func (m *connectUnaryRequestMarshaler) Marshal(message any) *Error {
	if m.enableGet {
		if m.stableCodec == nil && !m.getUseFallback {
			return errorf(CodeInternal, "codec %s doesn't support stable marshal; can't use get", m.codec.Name())
		}
		if m.stableCodec != nil {
			return m.marshalWithGet(message)
		}
	}
	return m.connectUnaryMarshaler.Marshal(message)
}

func (m *connectUnaryRequestMarshaler) marshalWithGet(message any) *Error {
	// TODO(jchadwick-buf): This function is mostly a superset of
	// connectUnaryMarshaler.Marshal. This should be reconciled at some point.
	var data []byte
	var err error
	if message != nil {
		data, err = m.stableCodec.MarshalStable(message)
		if err != nil {
			return errorf(CodeInternal, "marshal message stable: %w", err)
		}
	}
	isTooBig := m.sendMaxBytes > 0 && len(data) > m.sendMaxBytes
	if isTooBig && m.compressionPool == nil {
		return NewError(CodeResourceExhausted, fmt.Errorf(
			"message size %d exceeds sendMaxBytes %d: enabling request compression may help",
			len(data),
			m.sendMaxBytes,
		))
	}
	if !isTooBig {
		url := m.buildGetURL(data, false /* compressed */)
		if m.getURLMaxBytes <= 0 || len(url.String()) < m.getURLMaxBytes {
			return m.writeWithGet(url)
		}
		if m.compressionPool == nil {
			if m.getUseFallback {
				return m.write(data)
			}
			return NewError(CodeResourceExhausted, fmt.Errorf(
				"url size %d exceeds getURLMaxBytes %d: enabling request compression may help",
				len(url.String()),
				m.getURLMaxBytes,
			))
		}
	}
	// Compress message to try to make it fit in the URL.
	uncompressed := bytes.NewBuffer(data)
	defer m.bufferPool.Put(uncompressed)
	compressed := m.bufferPool.Get()
	defer m.bufferPool.Put(compressed)
	if err := m.compressionPool.Compress(compressed, uncompressed); err != nil {
		return err
	}
	if m.sendMaxBytes > 0 && compressed.Len() > m.sendMaxBytes {
		return NewError(CodeResourceExhausted, fmt.Errorf("compressed message size %d exceeds sendMaxBytes %d", compressed.Len(), m.sendMaxBytes))
	}
	url := m.buildGetURL(compressed.Bytes(), true /* compressed */)
	if m.getURLMaxBytes <= 0 || len(url.String()) < m.getURLMaxBytes {
		return m.writeWithGet(url)
	}
	if m.getUseFallback {
		setHeaderCanonical(m.header, connectUnaryHeaderCompression, m.compressionName)
		return m.write(compressed.Bytes())
	}
	return NewError(CodeResourceExhausted, fmt.Errorf("compressed url size %d exceeds getURLMaxBytes %d", len(url.String()), m.getURLMaxBytes))
}

func (m *connectUnaryRequestMarshaler) buildGetURL(data []byte, compressed bool) *url.URL {
	url := *m.duplexCall.URL()
	query := url.Query()
	query.Set(connectUnaryConnectQueryParameter, connectUnaryConnectQueryValue)
	query.Set(connectUnaryEncodingQueryParameter, m.codec.Name())
	if m.stableCodec.IsBinary() || compressed {
		query.Set(connectUnaryMessageQueryParameter, encodeBinaryQueryValue(data))
		query.Set(connectUnaryBase64QueryParameter, "1")
	} else {
		query.Set(connectUnaryMessageQueryParameter, string(data))
	}
	if compressed {
		query.Set(connectUnaryCompressionQueryParameter, m.compressionName)
	}
	url.RawQuery = query.Encode()
	return &url
}

func (m *connectUnaryRequestMarshaler) writeWithGet(url *url.URL) *Error {
	delHeaderCanonical(m.header, connectHeaderProtocolVersion)
	delHeaderCanonical(m.header, headerContentType)
	delHeaderCanonical(m.header, headerContentEncoding)
	delHeaderCanonical(m.header, headerContentLength)
	m.duplexCall.SetMethod(http.MethodGet)
	*m.duplexCall.URL() = *url
	return nil
}

type connectUnaryUnmarshaler struct {
	reader          io.Reader
	codec           Codec
	compressionPool *compressionPool
	bufferPool      *bufferPool
	alreadyRead     bool
	readMaxBytes    int
}

func (u *connectUnaryUnmarshaler) Unmarshal(message any) *Error {
	return u.UnmarshalFunc(message, u.codec.Unmarshal)
}

func (u *connectUnaryUnmarshaler) UnmarshalFunc(message any, unmarshal func([]byte, any) error) *Error {
	if u.alreadyRead {
		return NewError(CodeInternal, io.EOF)
	}
	u.alreadyRead = true
	data := u.bufferPool.Get()
	defer u.bufferPool.Put(data)
	reader := u.reader
	if u.readMaxBytes > 0 && int64(u.readMaxBytes) < math.MaxInt64 {
		reader = io.LimitReader(u.reader, int64(u.readMaxBytes)+1)
	}
	// ReadFrom ignores io.EOF, so any error here is real.
	bytesRead, err := data.ReadFrom(reader)
	if err != nil {
		err = wrapIfContextError(err)
		if connectErr, ok := asError(err); ok {
			return connectErr
		}
		if readMaxBytesErr := asMaxBytesError(err, "read first %d bytes of message", bytesRead); readMaxBytesErr != nil {
			return readMaxBytesErr
		}
		return errorf(CodeUnknown, "read message: %w", err)
	}
	if u.readMaxBytes > 0 && bytesRead > int64(u.readMaxBytes) {
		// Attempt to read to end in order to allow connection re-use
		discardedBytes, err := io.Copy(io.Discard, u.reader)
		if err != nil {
			return errorf(CodeResourceExhausted, "message is larger than configured max %d - unable to determine message size: %w", u.readMaxBytes, err)
		}
		return errorf(CodeResourceExhausted, "message size %d is larger than configured max %d", bytesRead+discardedBytes, u.readMaxBytes)
	}
	if data.Len() > 0 && u.compressionPool != nil {
		decompressed := u.bufferPool.Get()
		defer u.bufferPool.Put(decompressed)
		if err := u.compressionPool.Decompress(decompressed, data, int64(u.readMaxBytes)); err != nil {
			return err
		}
		data = decompressed
	}
	if err := unmarshal(data.Bytes(), message); err != nil {
		return errorf(CodeInvalidArgument, "unmarshal message: %w", err)
	}
	return nil
}

type connectWireDetail ErrorDetail

func (d *connectWireDetail) MarshalJSON() ([]byte, error) {
	if d.wireJSON != "" {
		// If we unmarshaled this detail from JSON, return the original data. This
		// lets proxies w/o protobuf descriptors preserve human-readable details.
		return []byte(d.wireJSON), nil
	}
	wire := struct {
		Type  string          `json:"type"`
		Value string          `json:"value"`
		Debug json.RawMessage `json:"debug,omitempty"`
	}{
		Type:  typeNameFromURL(d.pb.GetTypeUrl()),
		Value: base64.RawStdEncoding.EncodeToString(d.pb.GetValue()),
	}
	// Try to produce debug info, but expect failure when we don't have
	// descriptors.
	var codec protoJSONCodec
	debug, err := codec.Marshal(d.pb)
	if err == nil && len(debug) > 2 { // don't bother sending `{}`
		wire.Debug = json.RawMessage(debug)
	}
	return json.Marshal(wire)
}

func (d *connectWireDetail) UnmarshalJSON(data []byte) error {
	var wire struct {
		Type  string `json:"type"`
		Value string `json:"value"`
	}
	if err := json.Unmarshal(data, &wire); err != nil {
		return err
	}
	if !strings.Contains(wire.Type, "/") {
		wire.Type = defaultAnyResolverPrefix + wire.Type
	}
	decoded, err := DecodeBinaryHeader(wire.Value)
	if err != nil {
		return fmt.Errorf("decode base64: %w", err)
	}
	*d = connectWireDetail{
		pb: &anypb.Any{
			TypeUrl: wire.Type,
			Value:   decoded,
		},
		wireJSON: string(data),
	}
	return nil
}

type connectWireError struct {
	Code    Code                 `json:"code"`
	Message string               `json:"message,omitempty"`
	Details []*connectWireDetail `json:"details,omitempty"`
}

func newConnectWireError(err error) *connectWireError {
	wire := &connectWireError{
		Code:    CodeUnknown,
		Message: err.Error(),
	}
	if connectErr, ok := asError(err); ok {
		wire.Code = connectErr.Code()
		wire.Message = connectErr.Message()
		if len(connectErr.details) > 0 {
			wire.Details = make([]*connectWireDetail, len(connectErr.details))
			for i, detail := range connectErr.details {
				wire.Details[i] = (*connectWireDetail)(detail)
			}
		}
	}
	return wire
}

func (e *connectWireError) asError() *Error {
	if e == nil {
		return nil
	}
	if e.Code < minCode || e.Code > maxCode {
		e.Code = CodeUnknown
	}
	err := NewWireError(e.Code, errors.New(e.Message))
	if len(e.Details) > 0 {
		err.details = make([]*ErrorDetail, len(e.Details))
		for i, detail := range e.Details {
			err.details[i] = (*ErrorDetail)(detail)
		}
	}
	return err
}

type connectEndStreamMessage struct {
	Error   *connectWireError `json:"error,omitempty"`
	Trailer http.Header       `json:"metadata,omitempty"`
}

func connectCodeToHTTP(code Code) int {
	// Return literals rather than named constants from the HTTP package to make
	// it easier to compare this function to the Connect specification.
	switch code {
	case CodeCanceled:
		return 408
	case CodeUnknown:
		return 500
	case CodeInvalidArgument:
		return 400
	case CodeDeadlineExceeded:
		return 408
	case CodeNotFound:
		return 404
	case CodeAlreadyExists:
		return 409
	case CodePermissionDenied:
		return 403
	case CodeResourceExhausted:
		return 429
	case CodeFailedPrecondition:
		return 412
	case CodeAborted:
		return 409
	case CodeOutOfRange:
		return 400
	case CodeUnimplemented:
		return 404
	case CodeInternal:
		return 500
	case CodeUnavailable:
		return 503
	case CodeDataLoss:
		return 500
	case CodeUnauthenticated:
		return 401
	default:
		return 500 // same as CodeUnknown
	}
}

func connectHTTPToCode(httpCode int) Code {
	// As above, literals are easier to compare to the specificaton (vs named
	// constants).
	switch httpCode {
	case 400:
		return CodeInvalidArgument
	case 401:
		return CodeUnauthenticated
	case 403:
		return CodePermissionDenied
	case 404:
		return CodeUnimplemented
	case 408:
		return CodeDeadlineExceeded
	case 412:
		return CodeFailedPrecondition
	case 413:
		return CodeResourceExhausted
	case 429:
		return CodeUnavailable
	case 431:
		return CodeResourceExhausted
	case 502, 503, 504:
		return CodeUnavailable
	default:
		return CodeUnknown
	}
}

func connectCodecFromContentType(streamType StreamType, contentType string) string {
	if streamType == StreamTypeUnary {
		return strings.TrimPrefix(contentType, connectUnaryContentTypePrefix)
	}
	return strings.TrimPrefix(contentType, connectStreamingContentTypePrefix)
}

func connectContentTypeFromCodecName(streamType StreamType, name string) string {
	if streamType == StreamTypeUnary {
		return connectUnaryContentTypePrefix + name
	}
	return connectStreamingContentTypePrefix + name
}

// encodeBinaryQueryValue URL-safe base64-encodes data, without padding.
func encodeBinaryQueryValue(data []byte) string {
	return base64.RawURLEncoding.EncodeToString(data)
}

// binaryQueryValueReader creates a reader that can read either padded or
// unpadded URL-safe base64 from a string.
func binaryQueryValueReader(data string) io.Reader {
	stringReader := strings.NewReader(data)
	if len(data)%4 != 0 {
		// Data definitely isn't padded.
		return base64.NewDecoder(base64.RawURLEncoding, stringReader)
	}
	// Data is padded, or no padding was necessary.
	return base64.NewDecoder(base64.URLEncoding, stringReader)
}

// queryValueReader creates a reader for a string that may be URL-safe base64
// encoded.
func queryValueReader(data string, base64Encoded bool) io.Reader {
	if base64Encoded {
		return binaryQueryValueReader(data)
	}
	return strings.NewReader(data)
}<|MERGE_RESOLUTION|>--- conflicted
+++ resolved
@@ -938,13 +938,9 @@
 }
 
 func (m *connectUnaryMarshaler) write(data []byte) *Error {
-<<<<<<< HEAD
-	if _, err := m.writer.Write(data); err != nil {
-		err = wrapIfContextError(err)
-=======
 	payload := bytes.NewReader(data)
 	if _, err := m.sender.Send(payload); err != nil {
->>>>>>> cb846901
+		err = wrapIfContextError(err)
 		if connectErr, ok := asError(err); ok {
 			return connectErr
 		}
